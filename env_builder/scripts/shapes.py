--- conflicted
+++ resolved
@@ -24,11 +24,7 @@
                                                    dimension[1] + self.origin[1],
                                                    dimension[2] + self.origin[2])  # Create the size of the grid
         self.data = [False] * (self.grid_size[0] *
-<<<<<<< HEAD
-                           self.grid_size[1] * self.grid_size[2])
-=======
                                self.grid_size[1] * self.grid_size[2])
->>>>>>> 314569dd
         self.occupied_voxels = []
         # List of shapes that will be obstacles. A random volume and a wall are also shapes.
         self.obstacles = []
@@ -129,10 +125,6 @@
         """
         return self.to_voxel_coordinates(point[0], point[1], point[2])
 
-<<<<<<< HEAD
-
-=======
->>>>>>> 314569dd
     def visualize(self):
         """
         Visualize the voxel grid using Matplotlib.
@@ -168,26 +160,12 @@
         start_time = time.time()
         print('Start generation of obstacles ...')
         # Go through all the obstacles to fill grid
-<<<<<<< HEAD
-        for obstacle in self.obstacles :
-            obstacle.occupy_voxels(self, mesh_size = self.voxel_size/2)
-=======
         for obstacle in self.obstacles:
             obstacle.occupy_voxels(self, mesh_size=self.voxel_size/2)
->>>>>>> 314569dd
         # Run through grid to output taken obstacles
         for i in range(self.grid_size[0]):
             for j in range(self.grid_size[1]):
                 for k in range(self.grid_size[2]):
-<<<<<<< HEAD
-                    if self.get_voxel(i,j,k):
-                        point = np.array(self.to_world_coordinates(i, j, k))
-                        self.occupied_voxels.append(point[0])
-                        self.occupied_voxels.append(point[1])
-                        self.occupied_voxels.append(point[2])
-        print("Done : generation of obstacles took %.2f seconds." %(time.time()-start_time))
-
-=======
                     if self.get_voxel(i, j, k):
                         point = np.array(self.to_world_coordinates(i, j, k))
                         self.occupied_voxels.append(
@@ -198,8 +176,6 @@
                             point[2] - self.origin[2])
         print("Done : generation of obstacles took %.2f seconds." %
               (time.time()-start_time))
->>>>>>> 314569dd
-
 
 class Shape:
     """
@@ -265,23 +241,13 @@
             if np.linalg.norm(distance_vector) <= self.radius:
                 return True
         return False
-<<<<<<< HEAD
     
-    def occupy_voxels(self, voxel_grid, container_volume = None, mesh_size = 0.05):
-
-        # Find the normals to the axis
-        first_normal = np.cross(self.axis_direction, np.array([0,1,0]))
-        if np.linalg.norm(first_normal) < 1e-2:
-            first_normal = np.cross(self.axis_direction, np.array([1,0,0]))
-=======
-
     def occupy_voxels(self, voxel_grid, container_volume=None, mesh_size=0.05):
 
         # Find the normals to the axis
         first_normal = np.cross(self.axis_direction, np.array([0, 1, 0]))
         if np.linalg.norm(first_normal) < 1e-2:
             first_normal = np.cross(self.axis_direction, np.array([1, 0, 0]))
->>>>>>> 314569dd
         first_normal = first_normal/np.linalg.norm(first_normal)
         second_normal = np.cross(self.axis_direction, first_normal)
 
@@ -292,15 +258,6 @@
                 x_rel = radius*np.cos(angle)
                 y_rel = radius*np.sin(angle)
                 for z_rel in np.arange(-self.cylinder_height/2, self.cylinder_height/2, mesh_size):
-<<<<<<< HEAD
-                    point = self.axis_origin + x_rel*first_normal + y_rel*second_normal + z_rel*self.axis_direction
-                    if (container_volume is None or container_volume.volume_includes(point)):
-                        voxel_coordinates = voxel_grid.point_to_voxel_coordinates(point)
-                        if voxel_grid.is_valid_coordinate(voxel_coordinates[0], voxel_coordinates[1], voxel_coordinates[2]):
-                            voxel_grid.set_voxel(voxel_coordinates[0], voxel_coordinates[1], voxel_coordinates[2], True)
-                                
-        
-=======
                     point = self.axis_origin + x_rel*first_normal + \
                         y_rel*second_normal + z_rel*self.axis_direction
                     if (container_volume is None or container_volume.volume_includes(point)):
@@ -310,7 +267,6 @@
                             voxel_grid.set_voxel(
                                 voxel_coordinates[0], voxel_coordinates[1], voxel_coordinates[2], True)
 
->>>>>>> 314569dd
 
 class Loop(Shape):
     """
@@ -341,18 +297,6 @@
         """
         return self.outer_cylinder.includes(point) and not (self.inner_cylinder.includes(point))  # Point belongs to loop if it belongs to the outer cylinder without belonging to inner cylinder.
 
-<<<<<<< HEAD
-    def occupy_voxels(self, voxel_grid, container_volume = None, mesh_size = 0.05):
-
-        # Find the normals to the axis
-        first_normal = np.cross(self.axis_direction, np.array([0,1,0]))
-        if np.linalg.norm(first_normal) < 1e-2:
-            first_normal = np.cross(self.axis_direction, np.array([1,0,0]))
-        first_normal = first_normal/np.linalg.norm(first_normal)
-        second_normal = np.cross(self.axis_direction, first_normal)
-
-
-=======
     def occupy_voxels(self, voxel_grid, container_volume=None, mesh_size=0.05):
 
         # Find the normals to the axis
@@ -362,7 +306,6 @@
         first_normal = first_normal/np.linalg.norm(first_normal)
         second_normal = np.cross(self.axis_direction, first_normal)
 
->>>>>>> 314569dd
         # Create mesh grid and fill occupancy in the voxel grid
         for radius in np.arange(self.outside_radius, self.inside_radius, -mesh_size):
             angle_step = mesh_size / (2*np.pi*radius)
@@ -370,13 +313,6 @@
                 x_rel = radius*np.cos(angle)
                 y_rel = radius*np.sin(angle)
                 for z_rel in np.arange(0.0, self.thickness, mesh_size):
-<<<<<<< HEAD
-                    point = self.axis_origin + x_rel*first_normal + y_rel*second_normal + z_rel*self.axis_direction
-                    if (container_volume is None or container_volume.volume_includes(point)):
-                        voxel_coordinates = voxel_grid.point_to_voxel_coordinates(point)
-                        if voxel_grid.is_valid_coordinate(voxel_coordinates[0], voxel_coordinates[1], voxel_coordinates[2]):
-                            voxel_grid.set_voxel(voxel_coordinates[0], voxel_coordinates[1], voxel_coordinates[2], True)
-=======
                     point = self.axis_origin + x_rel*first_normal + \
                         y_rel*second_normal + z_rel*self.axis_direction
                     if (container_volume is None or container_volume.volume_includes(point)):
@@ -386,8 +322,6 @@
                             voxel_grid.set_voxel(
                                 voxel_coordinates[0], voxel_coordinates[1], voxel_coordinates[2], True)
 
->>>>>>> 314569dd
-
 class Wall(Shape):
     """
     Implements the wall shape
@@ -462,27 +396,6 @@
                    self.direction2, length, self.width, height)
         self.gaps.append(gap)
 
-<<<<<<< HEAD
-    def occupy_voxels(self, voxel_grid, container_volume = None, mesh_size = 0.05):
-        # Create mesh grid and fill occupancy in the voxel grid
-        for x_rel in np.arange(0.0, self.length, mesh_size):
-            for y_rel in np.arange(0.0, self.height, mesh_size):
-                for z_rel in np.arange(0.0, -self.width, -mesh_size):
-                    point = self.origin + x_rel*self.direction1 + y_rel*self.direction2 + z_rel*self.normal
-                    voxel_coordinates = voxel_grid.point_to_voxel_coordinates(point)
-                    if voxel_grid.is_valid_coordinate(voxel_coordinates[0], voxel_coordinates[1], voxel_coordinates[2]): #is inside the voxelGrid
-                        is_in_wall = True
-                        for gap in self.gaps:
-                            if gap.includes(point) :
-                                is_in_wall = False
-                                break
-                        if is_in_wall: # No gap includes the point, it is part of the wall
-                            voxel_coord_world = voxel_grid.to_world_coordinates(voxel_coordinates[0], voxel_coordinates[1], voxel_coordinates[2])
-                            if voxel_grid.is_valid_coordinate(voxel_coordinates[0], voxel_coordinates[1], voxel_coordinates[2]):
-                                voxel_grid.set_voxel(voxel_coordinates[0], voxel_coordinates[1], voxel_coordinates[2], True)
-
-
-=======
     def occupy_voxels(self, voxel_grid, container_volume=None, mesh_size=0.05):
         # Create mesh grid and fill occupancy in the voxel grid
         for x_rel in np.arange(0.0, self.length, mesh_size):
@@ -505,7 +418,6 @@
                             if voxel_grid.is_valid_coordinate(voxel_coordinates[0], voxel_coordinates[1], voxel_coordinates[2]):
                                 voxel_grid.set_voxel(
                                     voxel_coordinates[0], voxel_coordinates[1], voxel_coordinates[2], True)
->>>>>>> 314569dd
 
 
 class RandomVolume(Shape):
@@ -583,24 +495,14 @@
             and self.origin_range[0, 2] <= point[2] < self.origin_range[1, 2]
 
     def includes(self, point):
-<<<<<<< HEAD
-        if self.volume_includes(point):  # Check if point is inside the volume defined by the random volume (x between x_min and x_max, y between ... etc)
-=======
         # Check if point is inside the volume defined by the random volume (x between x_min and x_max, y between ... etc)
         if self.volume_includes(point):
->>>>>>> 314569dd
             # then tests whether point belongs a least too one of the shapes in the collection.
             for shape in self.shapes:
                 if shape.includes(point):
                     return True
         return False
 
-<<<<<<< HEAD
-    def occupy_voxels(self, voxel_grid, container_volume = None, mesh_size = 0.05):
-        for shape in self.shapes:
-            shape.occupy_voxels(voxel_grid, self, mesh_size)
-=======
     def occupy_voxels(self, voxel_grid, container_volume=None, mesh_size=0.05):
         for shape in self.shapes:
-            shape.occupy_voxels(voxel_grid, self, mesh_size)
->>>>>>> 314569dd
+            shape.occupy_voxels(voxel_grid, self, mesh_size)