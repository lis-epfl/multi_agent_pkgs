--- conflicted
+++ resolved
@@ -70,30 +70,7 @@
     # loop = Loop((12.0,5.0,5.0), -np.pi/4, 2.0, 3.0)
     # voxel_grid.add_shape(loop)
 
-<<<<<<< HEAD
-    # # Create a wall
-<<<<<<< HEAD
-    wall = Wall(origin = (48,0,-6), direction1=(0.0,1.0,0.0), direction2 = (0.0, 0.0, 1.0), width=0.3) # Two directions to define the plane
-=======
     # # # Create a wall
-    wall = Wall(origin = (75,0,-6), direction1=(0.0,1.0,0.0), direction2 = (0.0, 0.0, 1.0), width=0.3) # Two directions to define the plane
->>>>>>> better_grid_generation
-    wall.add_square_gap(rel_origin = (2.5,5), length = 1.5, height = 2)
-    wall.add_square_gap(rel_origin = (5,7.5), length = 3, height = 3)
-    wall.add_square_gap(rel_origin = (7.5,5), length = 3, height = 2)
-    wall.add_square_gap(rel_origin = (10,9.5), length = 2, height = 3)
-    wall.add_square_gap(rel_origin = (12.5,4), length = 2, height = 2)
-    wall.add_square_gap(rel_origin = (15,12.5), length = 2, height = 2)
-    wall.add_square_gap(rel_origin = (17.5,3), length = 2, height = 1.5)
-    wall.add_square_gap(rel_origin = (20,8.5), length = 3, height = 1)
-    wall.add_square_gap(rel_origin = (22.5,12), length = 1.5, height = 2)
-    wall.add_square_gap(rel_origin = (25,5.5), length = 2, height = 2)
-    wall.add_square_gap(rel_origin = (27,4), length = 1, height = 2)
-    wall.add_square_gap(rel_origin = (30,7), length = 2, height = 2)
-    wall.add_square_gap(rel_origin = (32.5,12), length = 3, height = 1.5)
-    wall.add_square_gap(rel_origin = (35,9), length = 2, height = 2)
-    wall.add_square_gap(rel_origin = (37.5,7), length = 1.5, height = 1.5)
-=======
     wall = Wall(origin=(48, 0, -6), direction1=(0.0, 1.0, 0.0), direction2=(0.0,
                 0.0, 1.0), width=0.3)  # Two directions to define the plane
     wall.add_square_gap(rel_origin=(2.5, 5), length=1.5, height=2)
@@ -111,37 +88,18 @@
     wall.add_square_gap(rel_origin=(32.5, 12), length=3, height=1.5)
     wall.add_square_gap(rel_origin=(35, 9), length=2, height=2)
     wall.add_square_gap(rel_origin=(37.5, 7), length=1.5, height=1.5)
->>>>>>> 314569dd
     voxel_grid.add_shape(wall)
 
     # Create a Random volume
     # The containing volume of randomly generated cylinders.
-<<<<<<< HEAD
-<<<<<<< HEAD
-    rd_volume_cylinders = RandomVolume([[3,0,-6], [30,30,15]], seed)
-    rd_volume_cylinders.add_random_cylinders(135,
-=======
     rd_volume_cylinders = RandomVolume([[3, 0, -6], [30, 30, 15]], seed)
     rd_volume_cylinders.add_random_cylinders(90,
->>>>>>> 314569dd
                                              direction_range=[
                                                  [0.0, 0.0, 1.0], [0.0, 0.0, 1.0]],
                                              radius_range=[0.1, 0.1],
                                              height_range=[20.0, 20.0])  # Choose to add 10 cylinders with parameters as default
-<<<<<<< HEAD
-=======
-    # rd_volume_cylinders = RandomVolume([[30,0,-6], [30,30,15]], seed)
-    # rd_volume_cylinders.add_random_cylinders(135,
-    #                                          direction_range=[
-    #                                              [0.0, 0.0, 1.0], [0.0, 0.0, 1.0]],
-    #                                          radius_range=[0.3, 0.3],
-    #                                          height_range=[20.0, 20.0])  # Choose to add 10 cylinders with parameters as default
->>>>>>> better_grid_generation
-    # rd_volume_cylinders.add_random_loops(50,
-=======
     # rd_volume_cylinders = RandomVolume([[3, 0, -6], [90, 30, 15]], seed)
     # rd_volume_cylinders.add_random_loops(75,
->>>>>>> 314569dd
     #                                      angle_range=[0, np.pi/2],
     #                                      radius_range=[1.5, 2],
     #                                      thickness_range=[0.3, 0.3])
